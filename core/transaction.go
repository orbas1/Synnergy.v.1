--- conflicted
+++ resolved
@@ -24,18 +24,15 @@
 	Timestamp int64
 	Signature []byte
 	Type      TransactionType
-<<<<<<< HEAD
 	// BiometricHash stores the hash of the biometric data used to
 	// authorize this transaction. It ensures that the transaction is tied
 	// to a verified identity when biometric authentication is required.
 	BiometricHash []byte
-=======
 
 	// Program holds optional bytecode instructions to be executed by the
 	// Synnergy Virtual Machine.  Traditional transfer transactions will
 	// leave this field nil.
 	Program []Instruction
->>>>>>> d1909be9
 }
 
 // NewTransaction creates a new unsigned transaction with the provided
