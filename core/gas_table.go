--- conflicted
+++ resolved
@@ -1,9 +1,7 @@
 package core
 
-<<<<<<< HEAD
 // Gas table placeholder.
 // Future implementations should populate opcode gas costs.
-=======
 // Placeholder file ensuring the core package builds while the full gas table
 // implementation is developed elsewhere.
 
@@ -24,5 +22,4 @@
 		return cost
 	}
 	return 0
-}
->>>>>>> bf342919
+}