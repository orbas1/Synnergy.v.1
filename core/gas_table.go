<<<<<<< HEAD
//go:build ignore

package core

// Placeholder gas table file excluded from build.
=======
package core
>>>>>>> 554520be
<|MERGE_RESOLUTION|>--- conflicted
+++ resolved
@@ -1,9 +1,2 @@
-<<<<<<< HEAD
-//go:build ignore
-
 package core
 
-// Placeholder gas table file excluded from build.
-=======
-package core
->>>>>>> 554520be
