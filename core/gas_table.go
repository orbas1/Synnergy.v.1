--- conflicted
+++ resolved
@@ -1,6 +1,5 @@
 package core
 
-<<<<<<< HEAD
 // gasTable stores the global opcode gas cost table.
 var gasTable GasTable
 
@@ -12,7 +11,7 @@
         gasTable = DefaultGasTable()
     }
 }
-=======
+
 // Gas table placeholder.
 // Future implementations should populate opcode gas costs.
 // Placeholder file ensuring the core package builds while the full gas table
@@ -35,5 +34,4 @@
 		return cost
 	}
 	return 0
-}
->>>>>>> f236925c
+}