--- conflicted
+++ resolved
@@ -1,9 +1,8 @@
 package core
 
-<<<<<<< HEAD
 // Placeholder file ensuring the core package builds while the full gas table
 // implementation is developed elsewhere.
-=======
+
 // gasTable holds the default gas costs for opcodes. It is initialised during
 // package startup and may be extended in later stages.
 var gasTable GasTable
@@ -21,5 +20,4 @@
 		return cost
 	}
 	return 0
-}
->>>>>>> 78d9ad08
+}