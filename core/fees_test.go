--- conflicted
+++ resolved
@@ -20,7 +20,7 @@
 	}
 }
 
-<<<<<<< HEAD
+
 func TestDistributeFeesWithPolicy(t *testing.T) {
 	p := FeeSplitPolicy{InternalDevelopment: 60, InternalCharity: 50}
 	if _, err := DistributeFeesWithPolicy(100, p); err == nil {
@@ -32,7 +32,6 @@
 	}
 	if dist.InternalDevelopment != 5 || dist.CreatorWallet != 1 {
 		t.Fatalf("unexpected distribution: %+v", dist)
-=======
 func TestDistributeFeesCreatorDisabled(t *testing.T) {
 	SetCreatorDistribution(false)
 	dist := DistributeFees(100)
@@ -42,7 +41,7 @@
 	if !IsCreatorDistributionEnabled() {
 		// reset for other tests
 		SetCreatorDistribution(true)
->>>>>>> 573a4db0
+
 	}
 }
 
