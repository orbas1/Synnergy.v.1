package core

import "testing"

func TestFeeForTransfer(t *testing.T) {
	fb := FeeForTransfer(10, 1, 2, 3) // variable=20, total=24
	if fb.Base != 1 || fb.Variable != 20 || fb.Priority != 3 || fb.Total != 24 {
		t.Fatalf("unexpected fee breakdown: %+v", fb)
	}
}

func TestDistributeFees(t *testing.T) {
	dist := DistributeFees(100)
	if dist.InternalDevelopment != 5 || dist.InternalCharity != 5 || dist.ExternalCharity != 5 || dist.LoanPool != 5 || dist.PassiveIncome != 5 || dist.ValidatorsMiners != 69 || dist.NodeHosts != 5 || dist.CreatorWallet != 1 {
		t.Fatalf("unexpected distribution: %+v", dist)
	}
	total := dist.InternalDevelopment + dist.InternalCharity + dist.ExternalCharity + dist.LoanPool + dist.PassiveIncome + dist.ValidatorsMiners + dist.NodeHosts + dist.CreatorWallet
	if total != 100 {
		t.Fatalf("distribution does not sum to total, got %d", total)
	}
}

func TestApplyFeeCapFloor(t *testing.T) {
	if got := ApplyFeeCapFloor(120, 100, 10); got != 100 {
		t.Fatalf("cap not applied, got %d", got)
	}
	if got := ApplyFeeCapFloor(5, 100, 10); got != 10 {
		t.Fatalf("floor not applied, got %d", got)
	}
}

<<<<<<< HEAD
func TestAdjustFeeRates(t *testing.T) {
	base, variable := AdjustFeeRates(100, 10, 0.5)
	if base != 150 || variable != 15 {
		t.Fatalf("unexpected adjusted rates: base=%d variable=%d", base, variable)
	}
}

func TestEstimateFee(t *testing.T) {
	fb := EstimateFee(TxTypePurchase, 2, 1, 3, 1)
	if fb.Base != 1 || fb.Variable != 6 || fb.Priority != 1 || fb.Total != 8 {
		t.Fatalf("unexpected estimate: %+v", fb)
=======
func TestShareProportional(t *testing.T) {
	weights := map[string]uint64{"a": 1, "b": 3}
	shares := ShareProportional(100, weights)
	if shares["a"] != 25 || shares["b"] != 75 {
		t.Fatalf("unexpected shares: %v", shares)
	}
}

func TestAdjustForBlockUtilization(t *testing.T) {
	if v := AdjustForBlockUtilization(100, 95, 100); v != 110 {
		t.Fatalf("high util adjustment failed, got %d", v)
	}
	if v := AdjustForBlockUtilization(100, 40, 100); v != 90 {
		t.Fatalf("low util adjustment failed, got %d", v)

>>>>>>> 36f14e71
	}
}<|MERGE_RESOLUTION|>--- conflicted
+++ resolved
@@ -29,7 +29,6 @@
 	}
 }
 
-<<<<<<< HEAD
 func TestAdjustFeeRates(t *testing.T) {
 	base, variable := AdjustFeeRates(100, 10, 0.5)
 	if base != 150 || variable != 15 {
@@ -41,7 +40,6 @@
 	fb := EstimateFee(TxTypePurchase, 2, 1, 3, 1)
 	if fb.Base != 1 || fb.Variable != 6 || fb.Priority != 1 || fb.Total != 8 {
 		t.Fatalf("unexpected estimate: %+v", fb)
-=======
 func TestShareProportional(t *testing.T) {
 	weights := map[string]uint64{"a": 1, "b": 3}
 	shares := ShareProportional(100, weights)
@@ -57,6 +55,5 @@
 	if v := AdjustForBlockUtilization(100, 40, 100); v != 90 {
 		t.Fatalf("low util adjustment failed, got %d", v)
 
->>>>>>> 36f14e71
 	}
 }