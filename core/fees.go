--- conflicted
+++ resolved
@@ -179,7 +179,6 @@
 // respects the creator distribution toggle by reallocating the creator share to
 // node hosts when disabled.
 func DistributeFees(total uint64) FeeDistribution {
-<<<<<<< HEAD
         p := DefaultFeeSplitPolicy
         if !IsCreatorDistributionEnabled() {
                 p.NodeHosts += p.CreatorWallet
@@ -187,14 +186,12 @@
         }
         dist, _ := DistributeFeesWithPolicy(total, p)
         return dist
-=======
 	dist, _ := DistributeFeesWithPolicy(total, DefaultFeeSplitPolicy)
 	if !IsCreatorDistributionEnabled() {
 		dist.NodeHosts += dist.CreatorWallet
 		dist.CreatorWallet = 0
 	}
 	return dist
->>>>>>> 7293c523
 }
 
 // ApplyFeeCapFloor constrains fees to the provided cap and floor values.
