//go:build ignore
<<<<<<< HEAD
// +build ignore
=======
>>>>>>> f236925c

package core

// CharityPool – 5% cut from every gas fee routed to on-chain philanthropy.
//
// Mechanics
// ---------
// * **Income**: Tx execution calls `charityPool.Deposit(fee)` with exactly 5 % of gas
//   burned. Funds accumulate in `CharityPoolAccount`.
// * **Daily distribution**: 24 h cron (triggered via `Tick`) pays out 50 % of the
//   contract balance – 50 % split equally across the **30 winning charities** of
//   the current 90-day cycle (max 5 per category) and 50 % sent to an internal
//   charity wallet (`InternalCharityAccount`).
// * **Cycle**: 90-day windows numbered from genesis timestamp; charities must
//   **register 30 d before cycle end**; community (ID-token holders) vote in the
//   last 15 d; top 5 per category win.
//
// Dependencies: ledger (state+balance), authority (ID token check), security
// (sig verify for charity wallet keys). All times in UTC.

import (
	"crypto/sha256"
	"encoding/binary"
	"encoding/json"
	"errors"
	"fmt"
	"github.com/sirupsen/logrus"
	"sort"
	"time"
)

//---------------------------------------------------------------------
// Categories
//---------------------------------------------------------------------

type CharityCategory uint8

const (
	HungerRelief CharityCategory = iota + 1
	ChildrenHelp
	WildlifeHelp
	SeaSupport
	DisasterSupport
	WarSupport
)

func (c CharityCategory) String() string {
	switch c {
	case HungerRelief:
		return "HungerRelief"
	case ChildrenHelp:
		return "ChildrenHelp"
	case WildlifeHelp:
		return "WildlifeHelp"
	case SeaSupport:
		return "SeaSupport"
	case DisasterSupport:
		return "DisasterSupport"
	case WarSupport:
		return "WarSupport"
	default:
		return "Unknown"
	}
}

//---------------------------------------------------------------------
// Pool configuration
//---------------------------------------------------------------------

const (
	cycleDuration      = 90 * 24 * time.Hour
	registrationCutoff = 30 * 24 * time.Hour
	votingWindow       = 15 * 24 * time.Hour
	dailyPayout        = 24 * time.Hour
)

var (
	CharityPoolAccount     Address
	InternalCharityAccount Address
)

func init() {
	var err error

	CharityPoolAccount, err = StringToAddress("0x43686172697479426F7800000000000000000000")
	if err != nil {
		panic("invalid CharityPoolAccount: " + err.Error())
	}

	InternalCharityAccount, err = StringToAddress("0x496E7443686172697479426F7800000000000000")
	if err != nil {
		panic("invalid InternalCharityAccount: " + err.Error())
	}
}

//---------------------------------------------------------------------
// Expected external APIs
//---------------------------------------------------------------------

type electorate interface {
	IsIDTokenHolder(addr Address) bool
}

//---------------------------------------------------------------------
// CharityPool struct
//---------------------------------------------------------------------

func NewCharityPool(lg *logrus.Logger, led StateRW, el electorate, genesis time.Time) *CharityPool {
	return &CharityPool{logger: lg, led: led, vote: el, genesis: genesis}
}

//---------------------------------------------------------------------
// Deposit – called by VM interpreter when charging gas fees (5% of total fee).
//---------------------------------------------------------------------

func (cp *CharityPool) Deposit(from Address, amount uint64) error {
	return cp.led.Transfer(from, CharityPoolAccount, amount)
}

//---------------------------------------------------------------------
// Register – charity registers for next cycle (open >=30d before cycle end).
//---------------------------------------------------------------------

func (cp *CharityPool) Register(addr Address, name string, cat CharityCategory) error {
	cp.mu.Lock()
	defer cp.mu.Unlock()
	now := time.Now().UTC()
	cycle := cp.currentCycle(now.Add(registrationCutoff)) // registering for *next* cycle if within cutoff
	if len(name) == 0 || len(name) > 64 {
		return errors.New("invalid name")
	}
	if cat < HungerRelief || cat > WarSupport {
		return errors.New("invalid category")
	}
	key := regKey(cycle, addr)
	if exists, _ := cp.led.HasState(key); exists {
		return errors.New("already registered")
	}
	// Ensure category cap <=5
	count := cp.countCategoryRegistrations(cycle, cat)
	if count >= 5 {
		return errors.New("category full for cycle")
	}
	r := CharityRegistration{Addr: addr, Name: name, Category: cat, Cycle: cycle}
	cp.led.SetState(key, mustJSON(r))
	cp.logger.Printf("charity %s registered for cycle %d cat %s", addr.Short(), cycle, cat)
	return nil
}

//---------------------------------------------------------------------
// Vote – ID-token holders vote for a charity during last 15d of cycle.
//---------------------------------------------------------------------

func (cp *CharityPool) Vote(voter, charity Address) error {
	if !cp.vote.IsIDTokenHolder(voter) {
		return errors.New("not verified voter")
	}
	now := time.Now().UTC()
	cycle := cp.currentCycle(now)
	cycleEnd := cp.cycleEnd(cycle)
	if cycleEnd.Sub(now) > votingWindow {
		return errors.New("voting not open yet")
	}
	regRaw, err := cp.led.GetState(regKey(cycle, charity))
	if err != nil || len(regRaw) == 0 {
		return errors.New("charity not registered this cycle")
	}
	// no double vote per cycle and voter
	vkey := voteKey(cycleHash(cycle), voter)
	if ok, _ := cp.led.HasState(vkey); ok {
		return errors.New("already voted this cycle")
	}
	cp.led.SetState(vkey, charity.Bytes())
	var reg CharityRegistration
	_ = json.Unmarshal(regRaw, &reg)
	reg.VoteCount++
	cp.led.SetState(regKey(cycle, charity), mustJSON(reg))
	return nil
}

type Voter interface {
	IsIDTokenHolder(Address) bool
}

func cycleHash(cycle uint64) Hash {
	var id Hash
	var buf [8]byte
	binary.BigEndian.PutUint64(buf[:], cycle)
	h := sha256.Sum256(buf[:])
	copy(id[:], h[:])
	return id
}

//---------------------------------------------------------------------
// Tick – called each block; handles daily payouts and cycle transitions.
//---------------------------------------------------------------------

func (cp *CharityPool) Tick(ts time.Time) {
	cp.mu.Lock()
	defer cp.mu.Unlock()

	// Daily payout?
	if ts.Unix()-cp.lastDaily >= int64(dailyPayout.Seconds()) {
		cp.distributeDaily()
		cp.lastDaily = ts.Unix()
	}

	// At cycle end +1 block, compute winners & persist for next 90d payouts.
	if cp.isCycleBoundary(ts) {
		cp.finaliseCycle(cp.currentCycle(ts))
	}
}

//---------------------------------------------------------------------
// Internal helpers
//---------------------------------------------------------------------

func (cp *CharityPool) distributeDaily() {
	bal := cp.led.BalanceOf(CharityPoolAccount)
	if bal == 0 {
		return
	}
	half := bal / 2

	cycle := cp.currentCycle(time.Now().UTC())
	winners := cp.winnerList(cycle)
	per := uint64(0)
	if len(winners) > 0 {
		per = half / uint64(len(winners))
		for _, w := range winners {
			_ = cp.led.Transfer(CharityPoolAccount, w, per)
		}
	}
	_ = cp.led.Transfer(CharityPoolAccount, InternalCharityAccount, half)
	cp.logger.Printf("charity daily payout half=%d perCharity=%d to %d winners", half, per, len(winners))
}

func (cp *CharityPool) finaliseCycle(cycle uint64) {
	// Determine top 5 per category by votes.
	cats := make(map[CharityCategory][]CharityRegistration)
	iter := cp.led.PrefixIterator([]byte(fmt.Sprintf("charity:reg:%d:", cycle)))
	for iter.Next() {
		var r CharityRegistration
		_ = json.Unmarshal(iter.Value(), &r)
		cats[r.Category] = append(cats[r.Category], r)
	}
	var winners []Address
	for cat, list := range cats {
		sort.Slice(list, func(i, j int) bool { return list[i].VoteCount > list[j].VoteCount })
		n := 5
		if len(list) < 5 {
			n = len(list)
		}
		for i := 0; i < n; i++ {
			winners = append(winners, list[i].Addr)
		}
		cp.logger.Printf("cycle %d cat %s winners: %d", cycle, cat, n)
	}
	// Persist winners set for daily payouts (next cycle period)
	cp.led.SetState(winKey(cycle), mustJSON(winners))
}

func (cp *CharityPool) winnerList(cycle uint64) []Address {
	raw, _ := cp.led.GetState(winKey(cycle))
	if len(raw) == 0 {
		return nil
	}
	var out []Address
	_ = json.Unmarshal(raw, &out)
	return out
}

//---------------------------------------------------------------------
// Winners – exported accessor returning winners for a given cycle
//---------------------------------------------------------------------

func (cp *CharityPool) Winners(cycle uint64) ([]Address, error) {
	cp.mu.Lock()
	defer cp.mu.Unlock()

	list := cp.winnerList(cycle)
	if list == nil {
		return nil, fmt.Errorf("no winners recorded for cycle %d", cycle)
	}
	out := make([]Address, len(list))
	copy(out, list)
	return out, nil
}

//---------------------------------------------------------------------
// GetRegistration – return registration info if present
//---------------------------------------------------------------------

func (cp *CharityPool) GetRegistration(cycle uint64, addr Address) (CharityRegistration, bool, error) {
	cp.mu.Lock()
	defer cp.mu.Unlock()

	var reg CharityRegistration
	raw, err := cp.led.GetState(regKey(cycle, addr))
	if err != nil {
		return reg, false, err
	}
	if len(raw) == 0 {
		return reg, false, nil
	}
	if err := json.Unmarshal(raw, &reg); err != nil {
		return reg, false, err
	}
	return reg, true, nil
}

//---------------------------------------------------------------------
// Cycle maths
//---------------------------------------------------------------------

func (cp *CharityPool) currentCycle(t time.Time) uint64 {
	if t.Before(cp.genesis) {
		return 0
	}
	return uint64(t.Sub(cp.genesis) / cycleDuration)
}

func (cp *CharityPool) cycleEnd(cycle uint64) time.Time {
	return cp.genesis.Add(time.Duration(cycle+1) * cycleDuration)
}
func (cp *CharityPool) isCycleBoundary(ts time.Time) bool {
	return ts.UTC().Truncate(cycleDuration) == ts.UTC()
}

//---------------------------------------------------------------------
// Ledger key helpers
//---------------------------------------------------------------------

func regKey(cycle uint64, addr Address) []byte {
	return []byte(fmt.Sprintf("charity:reg:%d:%s", cycle, addr.Hex()))
}

func winKey(cycle uint64) []byte { return []byte(fmt.Sprintf("charity:winners:%d", cycle)) }

func (cp *CharityPool) countCategoryRegistrations(cycle uint64, cat CharityCategory) int {
	iter := cp.led.PrefixIterator([]byte(fmt.Sprintf("charity:reg:%d:", cycle)))
	count := 0
	for iter.Next() {
		var r CharityRegistration
		_ = json.Unmarshal(iter.Value(), &r)
		if r.Category == cat {
			count++
		}
	}
	return count
}

//---------------------------------------------------------------------
// END charity_pool.go
//---------------------------------------------------------------------<|MERGE_RESOLUTION|>--- conflicted
+++ resolved
@@ -1,8 +1,4 @@
-//go:build ignore
-<<<<<<< HEAD
-// +build ignore
-=======
->>>>>>> f236925c
+
 
 package core
 
