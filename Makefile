<<<<<<< HEAD
.PHONY: staticcheck gosec govulncheck security bench
=======
.PHONY: staticcheck gosec govulncheck security build build-experimental build-dev build-test build-prod
>>>>>>> 0977599f

staticcheck:
	staticcheck ./...

gosec:
	gosec ./...

govulncheck:
	govulncheck ./...

security: staticcheck gosec govulncheck

<<<<<<< HEAD
bench:
	go test -bench=TransactionManager -benchmem -run ^$ . | tee benchmarks/current.txt
=======


.PHONY: docs docs-serve

docs:
	mkdocs build

docs-serve:
	mkdocs serve

build:
	go build ./...

build-experimental:
	go build -tags experimental ./...

build-dev:
	go build -tags dev ./...

build-test:
	go build -tags test ./...

build-prod:
	go build -tags prod ./...

>>>>>>> 0977599f
<|MERGE_RESOLUTION|>--- conflicted
+++ resolved
@@ -1,8 +1,6 @@
-<<<<<<< HEAD
+
 .PHONY: staticcheck gosec govulncheck security bench
-=======
-.PHONY: staticcheck gosec govulncheck security build build-experimental build-dev build-test build-prod
->>>>>>> 0977599f
+
 
 staticcheck:
 	staticcheck ./...
@@ -15,10 +13,10 @@
 
 security: staticcheck gosec govulncheck
 
-<<<<<<< HEAD
+
 bench:
 	go test -bench=TransactionManager -benchmem -run ^$ . | tee benchmarks/current.txt
-=======
+
 
 
 .PHONY: docs docs-serve
@@ -44,4 +42,4 @@
 build-prod:
 	go build -tags prod ./...
 
->>>>>>> 0977599f
+
