--- conflicted
+++ resolved
@@ -11,7 +11,7 @@
 
 security: staticcheck gosec govulncheck
 
-<<<<<<< HEAD
+
 
 .PHONY: docs docs-serve
 
@@ -20,7 +20,7 @@
 
 docs-serve:
 	mkdocs serve
-=======
+
 build:
 	go build ./...
 
@@ -35,4 +35,4 @@
 
 build-prod:
 	go build -tags prod ./...
->>>>>>> 840e7d6e
+
