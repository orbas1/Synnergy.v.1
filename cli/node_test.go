package cli

import (
	"bytes"
	"io"
	"os"
	"strings"
	"testing"

	"synnergy/core"
)

// TestNodeCLICommands exercises basic node subcommands and JSON output.
func TestNodeCLICommands(t *testing.T) {
	// reset global ledger and node
	origLedger := ledger
	ledger = core.NewLedger()
	t.Cleanup(func() { ledger = origLedger })
	currentNode = core.NewNode("node1", "addr", ledger)

	out, err := execNodeCLI("--json", "node", "info")
	if err != nil {
		t.Fatalf("info failed: %v", err)
	}
	if !strings.Contains(out, "node1") {
		t.Fatalf("unexpected info output: %s", out)
	}

	if _, err := execNodeCLI("node", "stake", "val1", "5"); err != nil {
		t.Fatalf("stake failed: %v", err)
	}
	if currentNode.Validators.Stake("val1") != 5 {
<<<<<<< HEAD
		t.Fatalf("stake not recorded: %d", currentNode.Validators.Stake("val1"))
	}

	// below-minimum stake should error and leave state unchanged
	if _, err := execNodeCLI("node", "stake", "val2", "0"); err == nil {
		t.Fatalf("expected error for below minimum stake")
	}
	if currentNode.Validators.Stake("val2") != 0 {
		t.Fatalf("unexpected stake recorded: %d", currentNode.Validators.Stake("val2"))
=======
		t.Fatalf("stake not recorded: got %d", currentNode.Validators.Stake("val1"))
>>>>>>> 7293c523
	}

	ledger.Mint("alice", 100)
	if _, err := execNodeCLI("node", "addtx", "alice", "bob", "10", "1", "1"); err != nil {
		t.Fatalf("addtx failed: %v", err)
	}
	out, _ = execNodeCLI("--json", "node", "mempool")
	if !strings.Contains(out, "1") {
		t.Fatalf("mempool output: %s", out)
	}

	out, err = execNodeCLI("--json", "node", "mine")
	if err != nil {
		t.Fatalf("mine failed: %v", err)
	}
	if !strings.Contains(out, "hash") {
		t.Fatalf("unexpected mine output: %s", out)
	}

	out, _ = execNodeCLI("--json", "node", "mempool")
	if !strings.Contains(out, "0") {
		t.Fatalf("mempool not emptied: %s", out)
	}
}

// execNodeCLI executes the root command with args capturing stdout.
func execNodeCLI(args ...string) (string, error) {
	r, w, _ := os.Pipe()
	stdout := os.Stdout
	os.Stdout = w
	rootCmd.SetOut(new(bytes.Buffer))
	rootCmd.SetErr(new(bytes.Buffer))
	rootCmd.SetArgs(args)
	err := rootCmd.Execute()
	w.Close()
	os.Stdout = stdout
	var buf bytes.Buffer
	io.Copy(&buf, r)
	return buf.String(), err
}<|MERGE_RESOLUTION|>--- conflicted
+++ resolved
@@ -30,7 +30,7 @@
 		t.Fatalf("stake failed: %v", err)
 	}
 	if currentNode.Validators.Stake("val1") != 5 {
-<<<<<<< HEAD
+
 		t.Fatalf("stake not recorded: %d", currentNode.Validators.Stake("val1"))
 	}
 
@@ -40,9 +40,8 @@
 	}
 	if currentNode.Validators.Stake("val2") != 0 {
 		t.Fatalf("unexpected stake recorded: %d", currentNode.Validators.Stake("val2"))
-=======
 		t.Fatalf("stake not recorded: got %d", currentNode.Validators.Stake("val1"))
->>>>>>> 7293c523
+
 	}
 
 	ledger.Mint("alice", 100)
