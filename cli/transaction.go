--- conflicted
+++ resolved
@@ -11,17 +11,14 @@
 	"synnergy/core"
 )
 
-<<<<<<< HEAD
 var txCmd = &cobra.Command{
 	Use:   "tx",
 	Short: "Transaction utilities",
 }
-=======
 var (
 	feeCap   uint64
 	feeFloor uint64
 )
->>>>>>> 79761fbb
 
 func init() {
 
